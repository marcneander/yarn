--- conflicted
+++ resolved
@@ -7,7 +7,6 @@
   exec: {execFile},
 } = require(`pkg-tests-core`);
 
-<<<<<<< HEAD
 const {
   basic: basicSpecs,
   dragon: dragonSpecs,
@@ -15,9 +14,6 @@
   script: scriptSpecs,
   workspace: workspaceSpecs,
 } = require(`pkg-tests-specs`);
-=======
-const {basic: basicSpecs, dragon: dragonSpecs, script: scriptSpecs} = require(`pkg-tests-specs`);
->>>>>>> 31b6543a
 
 const pkgDriver = generatePkgDriver({
   runDriver: (path, [command, ...args], {registryUrl, plugNPlay}) => {
@@ -45,12 +41,8 @@
 });
 
 basicSpecs(pkgDriver);
-<<<<<<< HEAD
 scriptSpecs(pkgDriver);
 workspaceSpecs(pkgDriver);
 pnpSpecs(pkgDriver);
 dragonSpecs(pkgDriver);
-=======
-dragonSpecs(pkgDriver);
-scriptSpecs(pkgDriver);
->>>>>>> 31b6543a
+scriptSpecs(pkgDriver);
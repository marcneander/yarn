--- conflicted
+++ resolved
@@ -26,17 +26,15 @@
   env.npm_node_execpath = env.NODE || process.execPath;
   env.npm_execpath = path.join(__dirname, '..', '..', 'bin', 'yarn.js');
 
-<<<<<<< HEAD
   // Set the env to production for npm compat if production mode.
   // https://github.com/npm/npm/blob/30d75e738b9cb7a6a3f9b50e971adcbe63458ed3/lib/utils/lifecycle.js#L336
   if (config.production) {
     env.NODE_ENV = 'production';
   }
-=======
+
   // Note: npm_config_argv environment variable contains output of nopt - command-line
   // parser used by npm. Since we use other parser, we just roughly emulate it's output. (See: #684)
   env.npm_config_argv = JSON.stringify({remain:[], cooked: [config.commandName], original: [config.commandName]});
->>>>>>> 9f50043c
 
   // add npm_package_*
   const manifest = await config.readManifest(cwd);
